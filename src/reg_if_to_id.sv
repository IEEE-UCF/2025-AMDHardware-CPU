<<<<<<< HEAD
module reg_if_to_id #(ADDR_WIDTH = 64, INST_WIDTH = 32) (
    input  wire                  clk,
    input  wire                  reset,
    input  wire                  stall,
    input  wire [ADDR_WIDTH-1:0] pc4,
    input  wire [ADDR_WIDTH-1:0] pc,
    input  wire [INST_WIDTH-1:0] inst,
    output wire                  inst_buffer_empty,
    output wire                  inst_buffer_full,
    output wire [ADDR_WIDTH-1:0] d_pc4,
    output wire [ADDR_WIDTH-1:0] d_pc,
    output wire [INST_WIDTH-1:0] d_inst,
    output wire [INST_WIDTH-1:0] d_inst_next
);

    reg [ADDR_WIDTH-1:0] pc4_reg;
    reg [ADDR_WIDTH-1:0] pc_reg;

    always_ff @(posedge clk) {
        if (reset) begin
            pc4_reg <= {ADDR_WIDTH{1'b0}};
            pc_reg <= {ADDR_WIDTH{1'b0}};
        end
        else if (stall) begin
            pc4_reg <= pc4_reg;
            pc_reg <= pc_reg;
        end
        else begin
            pc4_reg <= pc4;
            pc_reg <= pc;
        end
    }

    assign d_pc4 = pc4_reg;
    assign d_pc = pc_reg;

    instruction_buffer insts (.clk(clk),
                              .reset(reset),
                              .write_en(~stall),
                              .data_in(inst),
                              .data_out(d_inst),
                              .data_next(d_inst_next),
                              .is_empty(inst_buffer_empty),
                              .is_full(inst_buffer_full)
                             );

=======
module reg_if_to_id #(ADDR_WIDTH = 64, INST_WIDTH = 32) (
    input  wire                  clk,
    input  wire                  reset,
    input  wire                  stall,
    input  wire [ADDR_WIDTH-1:0] pc4,
    input  wire [ADDR_WIDTH-1:0] pc,
    input  wire [INST_WIDTH-1:0] inst,
    output wire                  inst_buffer_empty,
    output wire                  inst_buffer_full,
    output wire [ADDR_WIDTH-1:0] d_pc4,
    output wire [ADDR_WIDTH-1:0] d_pc,
    output wire [INST_WIDTH-1:0] d_inst,
    output wire [INST_WIDTH-1:0] d_inst_next
);

    reg [ADDR_WIDTH-1:0] pc4_reg;
    reg [ADDR_WIDTH-1:0] pc_reg;

    always_ff @(posedge clk) begin
        if (reset) begin
            pc4_reg <= {ADDR_WIDTH{1'b0}};
            pc_reg <= {ADDR_WIDTH{1'b0}};
        end
        else if (stall) begin
            pc4_reg <= pc4_reg;
            pc_reg <= pc_reg;
        end
        else begin
            pc4_reg <= pc4;
            pc_reg <= pc;
        end
    end

    assign d_pc4 = pc4_reg;
    assign d_pc = pc_reg;

    instruction_buffer insts (.clk(clk),
                              .reset(reset),
                              .write_en(~stall),
                              .data_in(inst),
                              .data_out(d_inst),
                              .is_empty(inst_buffer_empty),
                              .is_full(inst_buffer_full)
                             );

    // For now, just assign d_inst_next to d_inst (would need more complex lookahead logic)
    assign d_inst_next = d_inst;

>>>>>>> 20264b8a
endmodule<|MERGE_RESOLUTION|>--- conflicted
+++ resolved
@@ -1,98 +1,48 @@
-<<<<<<< HEAD
-module reg_if_to_id #(ADDR_WIDTH = 64, INST_WIDTH = 32) (
-    input  wire                  clk,
-    input  wire                  reset,
-    input  wire                  stall,
-    input  wire [ADDR_WIDTH-1:0] pc4,
-    input  wire [ADDR_WIDTH-1:0] pc,
-    input  wire [INST_WIDTH-1:0] inst,
-    output wire                  inst_buffer_empty,
-    output wire                  inst_buffer_full,
-    output wire [ADDR_WIDTH-1:0] d_pc4,
-    output wire [ADDR_WIDTH-1:0] d_pc,
-    output wire [INST_WIDTH-1:0] d_inst,
-    output wire [INST_WIDTH-1:0] d_inst_next
-);
-
-    reg [ADDR_WIDTH-1:0] pc4_reg;
-    reg [ADDR_WIDTH-1:0] pc_reg;
-
-    always_ff @(posedge clk) {
-        if (reset) begin
-            pc4_reg <= {ADDR_WIDTH{1'b0}};
-            pc_reg <= {ADDR_WIDTH{1'b0}};
-        end
-        else if (stall) begin
-            pc4_reg <= pc4_reg;
-            pc_reg <= pc_reg;
-        end
-        else begin
-            pc4_reg <= pc4;
-            pc_reg <= pc;
-        end
-    }
-
-    assign d_pc4 = pc4_reg;
-    assign d_pc = pc_reg;
-
-    instruction_buffer insts (.clk(clk),
-                              .reset(reset),
-                              .write_en(~stall),
-                              .data_in(inst),
-                              .data_out(d_inst),
-                              .data_next(d_inst_next),
-                              .is_empty(inst_buffer_empty),
-                              .is_full(inst_buffer_full)
-                             );
-
-=======
-module reg_if_to_id #(ADDR_WIDTH = 64, INST_WIDTH = 32) (
-    input  wire                  clk,
-    input  wire                  reset,
-    input  wire                  stall,
-    input  wire [ADDR_WIDTH-1:0] pc4,
-    input  wire [ADDR_WIDTH-1:0] pc,
-    input  wire [INST_WIDTH-1:0] inst,
-    output wire                  inst_buffer_empty,
-    output wire                  inst_buffer_full,
-    output wire [ADDR_WIDTH-1:0] d_pc4,
-    output wire [ADDR_WIDTH-1:0] d_pc,
-    output wire [INST_WIDTH-1:0] d_inst,
-    output wire [INST_WIDTH-1:0] d_inst_next
-);
-
-    reg [ADDR_WIDTH-1:0] pc4_reg;
-    reg [ADDR_WIDTH-1:0] pc_reg;
-
-    always_ff @(posedge clk) begin
-        if (reset) begin
-            pc4_reg <= {ADDR_WIDTH{1'b0}};
-            pc_reg <= {ADDR_WIDTH{1'b0}};
-        end
-        else if (stall) begin
-            pc4_reg <= pc4_reg;
-            pc_reg <= pc_reg;
-        end
-        else begin
-            pc4_reg <= pc4;
-            pc_reg <= pc;
-        end
-    end
-
-    assign d_pc4 = pc4_reg;
-    assign d_pc = pc_reg;
-
-    instruction_buffer insts (.clk(clk),
-                              .reset(reset),
-                              .write_en(~stall),
-                              .data_in(inst),
-                              .data_out(d_inst),
-                              .is_empty(inst_buffer_empty),
-                              .is_full(inst_buffer_full)
-                             );
-
-    // For now, just assign d_inst_next to d_inst (would need more complex lookahead logic)
-    assign d_inst_next = d_inst;
-
->>>>>>> 20264b8a
-endmodule+module reg_if_to_id #(ADDR_WIDTH = 64, INST_WIDTH = 32) (
+    input  wire                  clk,
+    input  wire                  reset,
+    input  wire                  stall,
+    input  wire [ADDR_WIDTH-1:0] pc4,
+    input  wire [ADDR_WIDTH-1:0] pc,
+    input  wire [INST_WIDTH-1:0] inst,
+    output wire                  inst_buffer_empty,
+    output wire                  inst_buffer_full,
+    output wire [ADDR_WIDTH-1:0] d_pc4,
+    output wire [ADDR_WIDTH-1:0] d_pc,
+    output wire [INST_WIDTH-1:0] d_inst,
+    output wire [INST_WIDTH-1:0] d_inst_next
+);
+
+    reg [ADDR_WIDTH-1:0] pc4_reg;
+    reg [ADDR_WIDTH-1:0] pc_reg;
+
+    always_ff @(posedge clk) begin
+        if (reset) begin
+            pc4_reg <= {ADDR_WIDTH{1'b0}};
+            pc_reg <= {ADDR_WIDTH{1'b0}};
+        end
+        else if (stall) begin
+            pc4_reg <= pc4_reg;
+            pc_reg <= pc_reg;
+        end
+        else begin
+            pc4_reg <= pc4;
+            pc_reg <= pc;
+        end
+    end
+
+    assign d_pc4 = pc4_reg;
+    assign d_pc = pc_reg;
+
+    instruction_buffer insts (.clk(clk),
+                              .reset(reset),
+                              .write_en(~stall),
+                              .data_in(inst),
+                              .data_out(d_inst),
+                              .is_empty(inst_buffer_empty),
+                              .is_full(inst_buffer_full)
+                             );
+
+    // For now, just assign d_inst_next to d_inst (would need more complex lookahead logic)
+    // assign d_inst_next = d_inst;
+endmodule