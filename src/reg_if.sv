--- conflicted
+++ resolved
@@ -1,44 +1,21 @@
-<<<<<<< HEAD
-module reg_if #(parameter ADDR_WIDTH = 64)(
-    input  wire                  clk,
-    input  wire                  reset,
-    input  wire                  stall,
-    input  wire [ADDR_WIDTH-1:0] pc_next,
-    output reg  [ADDR_WIDTH-1:0] pc_reg,
-);
-    localparam RESET_ADDR = {ADDR_WIDTH{1'b0}};
-
-    always_ff @(posedge clk) begin
-        if (reset) begin
-            pc_reg <= RESET_ADDR;
-        end
-        else if (stall) begin
-            pc_reg <= pc_reg;
-        end
-        else begin
-            pc_reg <= pc_next;
-        end
-    end
-=======
-module reg_if #(parameter ADDR_WIDTH = 64)(
-    input  wire                  clk,
-    input  wire                  reset,
-    input  wire                  stall,
-    input  wire [ADDR_WIDTH-1:0] pc_next,
-    output reg  [ADDR_WIDTH-1:0] pc_reg
-);
-    localparam RESET_ADDR = {ADDR_WIDTH{1'b0}};
-
-    always_ff @(posedge clk) begin
-        if (reset) begin
-            pc_reg <= RESET_ADDR;
-        end
-        else if (stall) begin
-            pc_reg <= pc_reg;
-        end
-        else begin
-            pc_reg <= pc_next;
-        end
-    end
->>>>>>> 20264b8a
-endmodule+module reg_if #(parameter ADDR_WIDTH = 64)(
+    input  wire                  clk,
+    input  wire                  reset,
+    input  wire                  stall,
+    input  wire [ADDR_WIDTH-1:0] pc_next,
+    output reg  [ADDR_WIDTH-1:0] pc_reg
+);
+    localparam RESET_ADDR = {ADDR_WIDTH{1'b0}};
+
+    always_ff @(posedge clk) begin
+        if (reset) begin
+            pc_reg <= RESET_ADDR;
+        end
+        else if (stall) begin
+            pc_reg <= pc_reg;
+        end
+        else begin
+            pc_reg <= pc_next;
+        end
+    end
+endmodule