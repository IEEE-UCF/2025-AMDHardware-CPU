<<<<<<< HEAD
module stage_if  #(parameter ADDR_WIDTH = 64, INST_WIDTH = 32, PC_TYPE_NUM = 4)(
    input  wire                           clk,
    input  wire                           reset,
    input  wire                           stall,
    input  wire [$clog2(PC_TYPE_NUM)-1:0] pc_sel, // Selector for PC: 0 = Plus4, 1 = Branch, 2 = Jump, 3 = Jump Register
    input  wire [ADDR_WIDTH-1:0]          bra_addr,
    input  wire [ADDR_WIDTH-1:0]          jal_addr,
    input  wire [ADDR_WIDTH-1:0]          jar_addr,
    output wire [ADDR_WIDTH-1:0]          d_pc,
    output wire [ADDR_WIDTH-1:0]          d_pc4,
    output wire [INST_WIDTH-1:0]          d_inst_word,
    output wire                           inst_valid,
    output wire                           inst_buffer_empty,
    output wire                           inst_buffer_full
);

    wire [ADDR_WIDTH-1:0] pc_next;
    wire [ADDR_WIDTH-1:0] pc_curr;
    wire [ADDR_WIDTH-1:0] pc_next_options [0:PC_TYPE_NUM-1];
    wire [INST_WIDTH-1:0] inst_word;

    assign pc_next_options[0] = pc_curr + 4;
    assign pc_next_options[1] = bra_addr;
    assign pc_next_options[2] = jal_addr;
    assign pc_next_options[3] = jar_addr;

    // M1: Compute next PC based on pc_sel and curr_pc
    mux_n M1 (.data_in(pc_next_options), 
              .sel(pc_sel),
              .data_out(pc_next)
             );

    // M2: Register slice to store PC
    // PC returns as output for M1 to take as input
    reg_if M2 (.clk(clk),
               .reset(reset),
               .stall(stall),
               .pc_next(pc_next)
              );

    // M3: Conditional instruction fetch from instruction memory
    // TODO: Write memory instruction such that it returns garbage or filter value if pc_sel indicates not Plus4
    memory_instruction M3 (.pc(pc_curr),
                           .pc_sel(pc_sel),
                           .inst_valid(inst_valid),
                           .inst_word(inst_word)
                          );


endmodule
=======
module stage_if  #(parameter ADDR_WIDTH = 64, INST_WIDTH = 32, PC_TYPE_NUM = 4)(
    input  wire                           clk,
    input  wire                           reset,
    input  wire                           stall,
    input  wire [$clog2(PC_TYPE_NUM)-1:0] pc_sel, // Selector for PC: 0 = Plus4, 1 = Branch, 2 = Jump, 3 = Jump Register
    input  wire [ADDR_WIDTH-1:0]          bra_addr,
    input  wire [ADDR_WIDTH-1:0]          jal_addr,
    input  wire [ADDR_WIDTH-1:0]          jar_addr,
    output wire [ADDR_WIDTH-1:0]          d_pc,
    output wire [ADDR_WIDTH-1:0]          d_pc4,
    output wire [INST_WIDTH-1:0]          d_inst_word,
    output wire                           inst_valid,
    output wire                           inst_buffer_empty,
    output wire                           inst_buffer_full
);

    wire [ADDR_WIDTH-1:0] pc_next;
    wire [ADDR_WIDTH-1:0] pc_curr;
    wire [ADDR_WIDTH-1:0] pc_next_options [0:PC_TYPE_NUM-1];
    wire [INST_WIDTH-1:0] inst_word;

    assign pc_next_options[0] = pc_curr + 4;
    assign pc_next_options[1] = bra_addr;
    assign pc_next_options[2] = jal_addr;
    assign pc_next_options[3] = jar_addr;

    // M1: Compute next PC based on pc_sel and curr_pc
    mux_n M1 (.data_in(pc_next_options), 
              .sel(pc_sel),
              .data_out(pc_next)
             );

    // M2: Register slice to store PC
    // PC returns as output for M1 to take as input
    reg_if M2 (.clk(clk),
               .reset(reset),
               .stall(stall),
               .pc_next(pc_next),
               .pc_reg(pc_curr)
              );

    // M3: Conditional instruction fetch from instruction memory
    // TODO: Write memory instruction such that it returns garbage or filter value if pc_sel indicates not Plus4
    memory_instruction M3 (.pc(pc_curr),
                           .pc_sel(pc_sel),
                           .inst_valid(inst_valid),
                           .inst_word(inst_word)
                          );


endmodule
>>>>>>> 20264b8a
<|MERGE_RESOLUTION|>--- conflicted
+++ resolved
@@ -1,104 +1,51 @@
-<<<<<<< HEAD
-module stage_if  #(parameter ADDR_WIDTH = 64, INST_WIDTH = 32, PC_TYPE_NUM = 4)(
-    input  wire                           clk,
-    input  wire                           reset,
-    input  wire                           stall,
-    input  wire [$clog2(PC_TYPE_NUM)-1:0] pc_sel, // Selector for PC: 0 = Plus4, 1 = Branch, 2 = Jump, 3 = Jump Register
-    input  wire [ADDR_WIDTH-1:0]          bra_addr,
-    input  wire [ADDR_WIDTH-1:0]          jal_addr,
-    input  wire [ADDR_WIDTH-1:0]          jar_addr,
-    output wire [ADDR_WIDTH-1:0]          d_pc,
-    output wire [ADDR_WIDTH-1:0]          d_pc4,
-    output wire [INST_WIDTH-1:0]          d_inst_word,
-    output wire                           inst_valid,
-    output wire                           inst_buffer_empty,
-    output wire                           inst_buffer_full
-);
-
-    wire [ADDR_WIDTH-1:0] pc_next;
-    wire [ADDR_WIDTH-1:0] pc_curr;
-    wire [ADDR_WIDTH-1:0] pc_next_options [0:PC_TYPE_NUM-1];
-    wire [INST_WIDTH-1:0] inst_word;
-
-    assign pc_next_options[0] = pc_curr + 4;
-    assign pc_next_options[1] = bra_addr;
-    assign pc_next_options[2] = jal_addr;
-    assign pc_next_options[3] = jar_addr;
-
-    // M1: Compute next PC based on pc_sel and curr_pc
-    mux_n M1 (.data_in(pc_next_options), 
-              .sel(pc_sel),
-              .data_out(pc_next)
-             );
-
-    // M2: Register slice to store PC
-    // PC returns as output for M1 to take as input
-    reg_if M2 (.clk(clk),
-               .reset(reset),
-               .stall(stall),
-               .pc_next(pc_next)
-              );
-
-    // M3: Conditional instruction fetch from instruction memory
-    // TODO: Write memory instruction such that it returns garbage or filter value if pc_sel indicates not Plus4
-    memory_instruction M3 (.pc(pc_curr),
-                           .pc_sel(pc_sel),
-                           .inst_valid(inst_valid),
-                           .inst_word(inst_word)
-                          );
-
-
-endmodule
-=======
-module stage_if  #(parameter ADDR_WIDTH = 64, INST_WIDTH = 32, PC_TYPE_NUM = 4)(
-    input  wire                           clk,
-    input  wire                           reset,
-    input  wire                           stall,
-    input  wire [$clog2(PC_TYPE_NUM)-1:0] pc_sel, // Selector for PC: 0 = Plus4, 1 = Branch, 2 = Jump, 3 = Jump Register
-    input  wire [ADDR_WIDTH-1:0]          bra_addr,
-    input  wire [ADDR_WIDTH-1:0]          jal_addr,
-    input  wire [ADDR_WIDTH-1:0]          jar_addr,
-    output wire [ADDR_WIDTH-1:0]          d_pc,
-    output wire [ADDR_WIDTH-1:0]          d_pc4,
-    output wire [INST_WIDTH-1:0]          d_inst_word,
-    output wire                           inst_valid,
-    output wire                           inst_buffer_empty,
-    output wire                           inst_buffer_full
-);
-
-    wire [ADDR_WIDTH-1:0] pc_next;
-    wire [ADDR_WIDTH-1:0] pc_curr;
-    wire [ADDR_WIDTH-1:0] pc_next_options [0:PC_TYPE_NUM-1];
-    wire [INST_WIDTH-1:0] inst_word;
-
-    assign pc_next_options[0] = pc_curr + 4;
-    assign pc_next_options[1] = bra_addr;
-    assign pc_next_options[2] = jal_addr;
-    assign pc_next_options[3] = jar_addr;
-
-    // M1: Compute next PC based on pc_sel and curr_pc
-    mux_n M1 (.data_in(pc_next_options), 
-              .sel(pc_sel),
-              .data_out(pc_next)
-             );
-
-    // M2: Register slice to store PC
-    // PC returns as output for M1 to take as input
-    reg_if M2 (.clk(clk),
-               .reset(reset),
-               .stall(stall),
-               .pc_next(pc_next),
-               .pc_reg(pc_curr)
-              );
-
-    // M3: Conditional instruction fetch from instruction memory
-    // TODO: Write memory instruction such that it returns garbage or filter value if pc_sel indicates not Plus4
-    memory_instruction M3 (.pc(pc_curr),
-                           .pc_sel(pc_sel),
-                           .inst_valid(inst_valid),
-                           .inst_word(inst_word)
-                          );
-
-
-endmodule
->>>>>>> 20264b8a
+module stage_if  #(parameter ADDR_WIDTH = 64, INST_WIDTH = 32, PC_TYPE_NUM = 4)(
+    input  wire                           clk,
+    input  wire                           reset,
+    input  wire                           stall,
+    input  wire [$clog2(PC_TYPE_NUM)-1:0] pc_sel, // Selector for PC: 0 = Plus4, 1 = Branch, 2 = Jump, 3 = Jump Register
+    input  wire [ADDR_WIDTH-1:0]          bra_addr,
+    input  wire [ADDR_WIDTH-1:0]          jal_addr,
+    input  wire [ADDR_WIDTH-1:0]          jar_addr,
+    output wire [ADDR_WIDTH-1:0]          pc,
+    output wire [ADDR_WIDTH-1:0]          pc4,
+    output wire [INST_WIDTH-1:0]          inst_word,
+    output wire                           inst_valid,
+    output wire                           inst_buffer_empty,
+    output wire                           inst_buffer_full
+);
+
+    wire [ADDR_WIDTH-1:0] pc_next;
+    wire [ADDR_WIDTH-1:0] pc_curr;
+    wire [ADDR_WIDTH-1:0] pc_next_options [0:PC_TYPE_NUM-1];
+
+    assign pc_next_options[0] = pc_curr + 4;
+    assign pc_next_options[1] = bra_addr;
+    assign pc_next_options[2] = jal_addr;
+    assign pc_next_options[3] = jar_addr;
+
+    // M1: Compute next PC based on pc_sel and curr_pc
+    mux_n M1 (.data_in(pc_next_options), 
+              .sel(pc_sel),
+              .data_out(pc_next)
+             );
+
+    // M2: Register slice to store PC
+    // PC returns as output for M1 to take as input
+    reg_if M2 (.clk(clk),
+               .reset(reset),
+               .stall(stall),
+               .pc_next(pc_next),
+               .pc_reg(pc_curr)
+              );
+
+    // M3: Conditional instruction fetch from instruction memory
+    // TODO: Write memory instruction such that it returns garbage or filter value if pc_sel indicates not Plus4
+    memory_instruction M3 (.pc(pc_curr),
+                           .pc_sel(pc_sel),
+                           .inst_valid(inst_valid),
+                           .inst_word(inst_word)
+                          );
+  
+    assign pc = pc_curr;
+    assign pc4 = pc_next_options[0];
+endmodule