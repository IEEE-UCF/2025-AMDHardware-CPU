<<<<<<< HEAD
module stage_id #(parameter ADDR_WIDTH = 64, INST_WIDTH = 32 REG_NUM = 32) (
    input  wire                           clk,
    input  wire                           reset,
    input  wire                           interrupt,
    input  wire                           stall,
    input  wire                           w_en,
    input  wire                           w_en_gpu,
    input  wire                           has_imm,
    input  wire [ADDR_WIDTH-1:0]          pc4,
    input  wire [ADDR_WIDTH-1:0]          pc,
    input  wire [ADDR_WIDTH-1:0]          w_result,
    input  wire [ADDR_WIDTH-1:0]          w_result_gpu,
    input  wire [ADDR_WIDTH-1:0]          ex_pro,
    input  wire [ADDR_WIDTH-1:0]          mm_pro,
    input  wire [ADDR_WIDTH-1:0]          mm_mem,
    input  wire [INST_WIDTH-1:0]          inst_word,
    input  wire [$clog2(REG_NUM)-1:0]     load_rd,
    input  wire [$clog2(REG_NUM)-1:0]     is_load,
    input  wire [$clog2(REG_NUM)-1:0]     w_rd,
    input  wire [$clog2(REG_NUM)-1:0]     w_rd_gpu,
    input  wire [$clog2(REG_NUM)-1:0]     rs_gpu,
    input  wire [$clog2(REG_NUM)-1:0]     ex_pro_rs,
    input  wire [$clog2(REG_NUM)-1:0]     mm_pro_rs,
    input  wire [$clog2(REG_NUM)-1:0]     mm_mem_rs,
    output wire                           is_equal,
    output wire [ADDR_WIDTH-1:0]          read_out_gpu,
    output wire [ADDR_WIDTH-1:0]          read_out_a,
    output wire [ADDR_WIDTH-1:0]          read_out_b,
    output wire [ADDR_WIDTH-1:0]          bra_addr,
    output wire [ADDR_WIDTH-1:0]          jal_addr,
    output wire [ADDR_WIDTH-1:0]          jar_addr
);

    wire                  inst_buffer_empty;
    wire                  inst_buffer_full;
    wire                  load_stall;
    wire [ADDR_WIDTH-1:0] d_pc;
    wire [ADDR_WIDTH-1:0] d_pc4;
    wire [ADDR_WIDTH-1:0] a_out;
    wire [ADDR_WIDTH-1:0] b_out_options [0:1];
    wire [ADDR_WIDTH-1:0] a_file_out;
    wire [ADDR_WIDTH-1:0] b_file_out;
    wire [INST_WIDTH-1:0] d_inst;
    wire [INST_WIDTH-1:0] d_inst_next;

    // M1: Push PC selector back to stage_if

    equ rs_equality (.data_a(a_out),
                     .data_b(b_out_options[0]),
                     .is_equal(is_equal)
                    );
    
    branch_calc branch_addrs (.pc(pc),
                              .inst(d_inst),
                              .data_a(a_out),
                              .bra_addr(bra_addr),
                              .jal_addr(jal_addr),
                              .jar_addr(jar_addr)
                             );

    // M2: Have register IF to ID for pipeline stage
    // Stall if load-stall register from execute has register being read

    // TODO: Maybe update stage_id_stall to check opcode if it's reading registers
    // Change rs1 and rs2 to read_addr_a and read_addr_b for consistency with register banks
    // NOTE: If d_inst_next is reset value ('0), loading to register 0 (which shouldn't happen anyway)
    // will send stall for one cycle
    stage_id_stall load_stall_check (.load_rd(load_rd),
                                     .is_load(is_load),
                                     .rs1(d_inst_next[19:15]),
                                     .rs2(d_inst_next[24:20]),
                                     .stall(load_stall)
                                    );

    assign reg_stall = stall | load_stall;

    // TODO: Convert into FIFO module to use same structure across buffers
    reg_if_to_id stage2 (.clk(clk),
                     .reset(reset),
                     .stall(reg_stall),
                     .pc4(pc4),
                     .pc(pc),
                     .inst(inst_word),
                     .inst_buffer_empty(inst_buffer_empty),
                     .inst_buffer_full(inst_buffer_full),
                     .d_pc(d_pc),
                     .d_pc4(d_pc4),
                     .d_inst_word(d_inst)
                     .d_inst_next(d_inst_next);
                    );


    // M3: Decode instruction, including operand forwarding

    register_bank_list register_file (.clk(clk),
                                      .reset(reset),
                                      .interrupt(interrupt)
                                      .write_addr_cpu(w_rd),
                                      .write_addr_gpu(w_rd_gpu),
                                      .data_in_cpu(w_result),
                                      .data_in_gpu(w_result_gpu),
                                      .write_en_cpu(w_en),
                                      .write_en_gpu(w_en_gpu),
                                      .read_addr_a(d_inst[19:15]),
                                      .read_addr_b(d_inst[24:20]),
                                      .read_addr_gpu(rs_gpu),
                                      .data_out_a(a_file_out),
                                      .data_out_b(b_file_out),
                                      .data_out_gpu(read_out_gpu)
                                     );
    
    bypass_mux a_bypass (.file_out(a_file_out),
                             .ex_pro(ex_pro),
                             .mm_pro(mm_pro),
                             .mm_mem(mm_mem),
                             .file_out_rs(d_inst[19:15]),
                             .ex_pro_rs(ex_pro_rs),
                             .mm_pro_rs(mm_pro_rs),
                             .mm_mem_rs(mm_mem_rs),
                             .bypass_out(a_out)
                             );
    
    bypass_mux b_bypass (.file_out(b_file_out),
                             .ex_pro(ex_pro),
                             .mm_pro(mm_pro),
                             .mm_mem(mm_mem),
                             .file_out_rs(d_inst[24:20]),
                             .ex_pro_rs(ex_pro_rs),
                             .mm_pro_rs(mm_pro_rs),
                             .mm_mem_rs(mm_mem_rs),
                             .bypass_out(b_out_options[0])
                             );

    imme gen_imme (.inst(d_inst),
                   .imm_type(imm_type),
                   .imm(b_out_options[1])
                  );
    
    mux_n b_mux (.data_in(b_out_options),
                 .sel(has_imm),
                 .data_out(read_out_b)
                );

    assign read_out_a = a_out;
    
=======
module stage_id #(parameter ADDR_WIDTH = 64, INST_WIDTH = 32, REG_NUM = 32) (
    input  wire                           clk,
    input  wire                           reset,
    input  wire                           interrupt,
    input  wire                           stall,
    input  wire                           w_en,
    input  wire                           w_en_gpu,
    input  wire                           has_imm,
    input  wire [1:0]                     imm_type,
    input  wire [ADDR_WIDTH-1:0]          pc4,
    input  wire [ADDR_WIDTH-1:0]          pc,
    input  wire [ADDR_WIDTH-1:0]          w_result,
    input  wire [ADDR_WIDTH-1:0]          w_result_gpu,
    input  wire [ADDR_WIDTH-1:0]          ex_pro,
    input  wire [ADDR_WIDTH-1:0]          mm_pro,
    input  wire [ADDR_WIDTH-1:0]          mm_mem,
    input  wire [INST_WIDTH-1:0]          inst_word,
    input  wire [$clog2(REG_NUM)-1:0]     load_rd,
    input  wire                           is_load,
    input  wire [$clog2(REG_NUM)-1:0]     w_rd,
    input  wire [$clog2(REG_NUM)-1:0]     w_rd_gpu,
    input  wire [$clog2(REG_NUM)-1:0]     rs_gpu,
    input  wire [$clog2(REG_NUM)-1:0]     ex_pro_rs,
    input  wire [$clog2(REG_NUM)-1:0]     mm_pro_rs,
    input  wire [$clog2(REG_NUM)-1:0]     mm_mem_rs,
    output wire                           is_equal,
    output wire [ADDR_WIDTH-1:0]          read_out_gpu,
    output wire [ADDR_WIDTH-1:0]          read_out_a,
    output wire [ADDR_WIDTH-1:0]          read_out_b,
    output wire [ADDR_WIDTH-1:0]          bra_addr,
    output wire [ADDR_WIDTH-1:0]          jal_addr,
    output wire [ADDR_WIDTH-1:0]          jar_addr
);

    wire                  inst_buffer_empty;
    wire                  inst_buffer_full;
    wire                  load_stall;
    wire                  reg_stall;
    wire [ADDR_WIDTH-1:0] d_pc;
    wire [ADDR_WIDTH-1:0] d_pc4;
    wire [ADDR_WIDTH-1:0] a_out;
    wire [ADDR_WIDTH-1:0] b_out_options [0:1];
    wire [ADDR_WIDTH-1:0] a_file_out;
    wire [ADDR_WIDTH-1:0] b_file_out;
    wire [INST_WIDTH-1:0] d_inst;
    wire [INST_WIDTH-1:0] d_inst_next;

    // M1: Push PC selector back to stage_if

    equ rs_equality (.data_a(a_out),
                     .data_b(b_out_options[0]),
                     .is_equal(is_equal)
                    );
    
    branch_calc branch_addrs (.pc(pc),
                              .inst(d_inst),
                              .data_a(a_out),
                              .bra_addr(bra_addr),
                              .jal_addr(jal_addr),
                              .jalr_addr(jar_addr)
                             );

    // M2: Have register IF to ID for pipeline stage
    // Stall if load-stall register from execute has register being read

    // TODO: Maybe update stage_id_stall to check opcode if it's reading registers
    // Change rs1 and rs2 to read_addr_a and read_addr_b for consistency with register banks
    // NOTE: If d_inst_next is reset value ('0), loading to register 0 (which shouldn't happen anyway)
    // will send stall for one cycle
    stage_id_stall load_stall_check (.load_rd(load_rd),
                                     .is_load(is_load),
                                     .rs1_addr(d_inst_next[19:15]),
                                     .rs2_addr(d_inst_next[24:20]),
                                     .stall(load_stall)
                                    );

    assign reg_stall = stall | load_stall;

    // TODO: Convert into FIFO module to use same structure across buffers
    reg_if_to_id stage2 (.clk(clk),
                     .reset(reset),
                     .stall(reg_stall),
                     .pc4(pc4),
                     .pc(pc),
                     .inst(inst_word),
                     .inst_buffer_empty(inst_buffer_empty),
                     .inst_buffer_full(inst_buffer_full),
                     .d_pc(d_pc),
                     .d_pc4(d_pc4),
                     .d_inst(d_inst),
                     .d_inst_next(d_inst_next)
                    );


    // M3: Decode instruction, including operand forwarding

    register_bank_list register_file (.clk(clk),
                                      .reset(reset),
                                      .interrupt(interrupt),
                                      .write_addr_cpu(w_rd),
                                      .write_addr_gpu(w_rd_gpu),
                                      .data_in_cpu(w_result),
                                      .data_in_gpu(w_result_gpu),
                                      .write_en_cpu(w_en),
                                      .write_en_gpu(w_en_gpu),
                                      .read_addr_a(d_inst[19:15]),
                                      .read_addr_b(d_inst[24:20]),
                                      .read_addr_gpu(rs_gpu),
                                      .data_out_a(a_file_out),
                                      .data_out_b(b_file_out),
                                      .data_out_gpu(read_out_gpu)
                                     );
    
    bypass_mux a_bypass (.file_out(a_file_out),
                             .ex_pro(ex_pro),
                             .mm_pro(mm_pro),
                             .mm_mem(mm_mem),
                             .file_out_rs(d_inst[19:15]),
                             .ex_pro_rs(ex_pro_rs),
                             .mm_pro_rs(mm_pro_rs),
                             .mm_mem_rs(mm_mem_rs),
                             .bypass_out(a_out)
                             );
    
    bypass_mux b_bypass (.file_out(b_file_out),
                             .ex_pro(ex_pro),
                             .mm_pro(mm_pro),
                             .mm_mem(mm_mem),
                             .file_out_rs(d_inst[24:20]),
                             .ex_pro_rs(ex_pro_rs),
                             .mm_pro_rs(mm_pro_rs),
                             .mm_mem_rs(mm_mem_rs),
                             .bypass_out(b_out_options[0])
                             );

    imme gen_imme (.inst(d_inst),
                   .imm_type(imm_type),
                   .imm(b_out_options[1])
                  );
    
    mux_n #(.INPUT_NUM(2)) b_mux (.data_in(b_out_options),
                                  .sel(has_imm),
                                  .data_out(read_out_b)
                                 );

    assign read_out_a = a_out;
    
>>>>>>> 20264b8a
endmodule<|MERGE_RESOLUTION|>--- conflicted
+++ resolved
@@ -1,296 +1,147 @@
-<<<<<<< HEAD
-module stage_id #(parameter ADDR_WIDTH = 64, INST_WIDTH = 32 REG_NUM = 32) (
-    input  wire                           clk,
-    input  wire                           reset,
-    input  wire                           interrupt,
-    input  wire                           stall,
-    input  wire                           w_en,
-    input  wire                           w_en_gpu,
-    input  wire                           has_imm,
-    input  wire [ADDR_WIDTH-1:0]          pc4,
-    input  wire [ADDR_WIDTH-1:0]          pc,
-    input  wire [ADDR_WIDTH-1:0]          w_result,
-    input  wire [ADDR_WIDTH-1:0]          w_result_gpu,
-    input  wire [ADDR_WIDTH-1:0]          ex_pro,
-    input  wire [ADDR_WIDTH-1:0]          mm_pro,
-    input  wire [ADDR_WIDTH-1:0]          mm_mem,
-    input  wire [INST_WIDTH-1:0]          inst_word,
-    input  wire [$clog2(REG_NUM)-1:0]     load_rd,
-    input  wire [$clog2(REG_NUM)-1:0]     is_load,
-    input  wire [$clog2(REG_NUM)-1:0]     w_rd,
-    input  wire [$clog2(REG_NUM)-1:0]     w_rd_gpu,
-    input  wire [$clog2(REG_NUM)-1:0]     rs_gpu,
-    input  wire [$clog2(REG_NUM)-1:0]     ex_pro_rs,
-    input  wire [$clog2(REG_NUM)-1:0]     mm_pro_rs,
-    input  wire [$clog2(REG_NUM)-1:0]     mm_mem_rs,
-    output wire                           is_equal,
-    output wire [ADDR_WIDTH-1:0]          read_out_gpu,
-    output wire [ADDR_WIDTH-1:0]          read_out_a,
-    output wire [ADDR_WIDTH-1:0]          read_out_b,
-    output wire [ADDR_WIDTH-1:0]          bra_addr,
-    output wire [ADDR_WIDTH-1:0]          jal_addr,
-    output wire [ADDR_WIDTH-1:0]          jar_addr
-);
-
-    wire                  inst_buffer_empty;
-    wire                  inst_buffer_full;
-    wire                  load_stall;
-    wire [ADDR_WIDTH-1:0] d_pc;
-    wire [ADDR_WIDTH-1:0] d_pc4;
-    wire [ADDR_WIDTH-1:0] a_out;
-    wire [ADDR_WIDTH-1:0] b_out_options [0:1];
-    wire [ADDR_WIDTH-1:0] a_file_out;
-    wire [ADDR_WIDTH-1:0] b_file_out;
-    wire [INST_WIDTH-1:0] d_inst;
-    wire [INST_WIDTH-1:0] d_inst_next;
-
-    // M1: Push PC selector back to stage_if
-
-    equ rs_equality (.data_a(a_out),
-                     .data_b(b_out_options[0]),
-                     .is_equal(is_equal)
-                    );
-    
-    branch_calc branch_addrs (.pc(pc),
-                              .inst(d_inst),
-                              .data_a(a_out),
-                              .bra_addr(bra_addr),
-                              .jal_addr(jal_addr),
-                              .jar_addr(jar_addr)
-                             );
-
-    // M2: Have register IF to ID for pipeline stage
-    // Stall if load-stall register from execute has register being read
-
-    // TODO: Maybe update stage_id_stall to check opcode if it's reading registers
-    // Change rs1 and rs2 to read_addr_a and read_addr_b for consistency with register banks
-    // NOTE: If d_inst_next is reset value ('0), loading to register 0 (which shouldn't happen anyway)
-    // will send stall for one cycle
-    stage_id_stall load_stall_check (.load_rd(load_rd),
-                                     .is_load(is_load),
-                                     .rs1(d_inst_next[19:15]),
-                                     .rs2(d_inst_next[24:20]),
-                                     .stall(load_stall)
-                                    );
-
-    assign reg_stall = stall | load_stall;
-
-    // TODO: Convert into FIFO module to use same structure across buffers
-    reg_if_to_id stage2 (.clk(clk),
-                     .reset(reset),
-                     .stall(reg_stall),
-                     .pc4(pc4),
-                     .pc(pc),
-                     .inst(inst_word),
-                     .inst_buffer_empty(inst_buffer_empty),
-                     .inst_buffer_full(inst_buffer_full),
-                     .d_pc(d_pc),
-                     .d_pc4(d_pc4),
-                     .d_inst_word(d_inst)
-                     .d_inst_next(d_inst_next);
-                    );
-
-
-    // M3: Decode instruction, including operand forwarding
-
-    register_bank_list register_file (.clk(clk),
-                                      .reset(reset),
-                                      .interrupt(interrupt)
-                                      .write_addr_cpu(w_rd),
-                                      .write_addr_gpu(w_rd_gpu),
-                                      .data_in_cpu(w_result),
-                                      .data_in_gpu(w_result_gpu),
-                                      .write_en_cpu(w_en),
-                                      .write_en_gpu(w_en_gpu),
-                                      .read_addr_a(d_inst[19:15]),
-                                      .read_addr_b(d_inst[24:20]),
-                                      .read_addr_gpu(rs_gpu),
-                                      .data_out_a(a_file_out),
-                                      .data_out_b(b_file_out),
-                                      .data_out_gpu(read_out_gpu)
-                                     );
-    
-    bypass_mux a_bypass (.file_out(a_file_out),
-                             .ex_pro(ex_pro),
-                             .mm_pro(mm_pro),
-                             .mm_mem(mm_mem),
-                             .file_out_rs(d_inst[19:15]),
-                             .ex_pro_rs(ex_pro_rs),
-                             .mm_pro_rs(mm_pro_rs),
-                             .mm_mem_rs(mm_mem_rs),
-                             .bypass_out(a_out)
-                             );
-    
-    bypass_mux b_bypass (.file_out(b_file_out),
-                             .ex_pro(ex_pro),
-                             .mm_pro(mm_pro),
-                             .mm_mem(mm_mem),
-                             .file_out_rs(d_inst[24:20]),
-                             .ex_pro_rs(ex_pro_rs),
-                             .mm_pro_rs(mm_pro_rs),
-                             .mm_mem_rs(mm_mem_rs),
-                             .bypass_out(b_out_options[0])
-                             );
-
-    imme gen_imme (.inst(d_inst),
-                   .imm_type(imm_type),
-                   .imm(b_out_options[1])
-                  );
-    
-    mux_n b_mux (.data_in(b_out_options),
-                 .sel(has_imm),
-                 .data_out(read_out_b)
-                );
-
-    assign read_out_a = a_out;
-    
-=======
-module stage_id #(parameter ADDR_WIDTH = 64, INST_WIDTH = 32, REG_NUM = 32) (
-    input  wire                           clk,
-    input  wire                           reset,
-    input  wire                           interrupt,
-    input  wire                           stall,
-    input  wire                           w_en,
-    input  wire                           w_en_gpu,
-    input  wire                           has_imm,
-    input  wire [1:0]                     imm_type,
-    input  wire [ADDR_WIDTH-1:0]          pc4,
-    input  wire [ADDR_WIDTH-1:0]          pc,
-    input  wire [ADDR_WIDTH-1:0]          w_result,
-    input  wire [ADDR_WIDTH-1:0]          w_result_gpu,
-    input  wire [ADDR_WIDTH-1:0]          ex_pro,
-    input  wire [ADDR_WIDTH-1:0]          mm_pro,
-    input  wire [ADDR_WIDTH-1:0]          mm_mem,
-    input  wire [INST_WIDTH-1:0]          inst_word,
-    input  wire [$clog2(REG_NUM)-1:0]     load_rd,
-    input  wire                           is_load,
-    input  wire [$clog2(REG_NUM)-1:0]     w_rd,
-    input  wire [$clog2(REG_NUM)-1:0]     w_rd_gpu,
-    input  wire [$clog2(REG_NUM)-1:0]     rs_gpu,
-    input  wire [$clog2(REG_NUM)-1:0]     ex_pro_rs,
-    input  wire [$clog2(REG_NUM)-1:0]     mm_pro_rs,
-    input  wire [$clog2(REG_NUM)-1:0]     mm_mem_rs,
-    output wire                           is_equal,
-    output wire [ADDR_WIDTH-1:0]          read_out_gpu,
-    output wire [ADDR_WIDTH-1:0]          read_out_a,
-    output wire [ADDR_WIDTH-1:0]          read_out_b,
-    output wire [ADDR_WIDTH-1:0]          bra_addr,
-    output wire [ADDR_WIDTH-1:0]          jal_addr,
-    output wire [ADDR_WIDTH-1:0]          jar_addr
-);
-
-    wire                  inst_buffer_empty;
-    wire                  inst_buffer_full;
-    wire                  load_stall;
-    wire                  reg_stall;
-    wire [ADDR_WIDTH-1:0] d_pc;
-    wire [ADDR_WIDTH-1:0] d_pc4;
-    wire [ADDR_WIDTH-1:0] a_out;
-    wire [ADDR_WIDTH-1:0] b_out_options [0:1];
-    wire [ADDR_WIDTH-1:0] a_file_out;
-    wire [ADDR_WIDTH-1:0] b_file_out;
-    wire [INST_WIDTH-1:0] d_inst;
-    wire [INST_WIDTH-1:0] d_inst_next;
-
-    // M1: Push PC selector back to stage_if
-
-    equ rs_equality (.data_a(a_out),
-                     .data_b(b_out_options[0]),
-                     .is_equal(is_equal)
-                    );
-    
-    branch_calc branch_addrs (.pc(pc),
-                              .inst(d_inst),
-                              .data_a(a_out),
-                              .bra_addr(bra_addr),
-                              .jal_addr(jal_addr),
-                              .jalr_addr(jar_addr)
-                             );
-
-    // M2: Have register IF to ID for pipeline stage
-    // Stall if load-stall register from execute has register being read
-
-    // TODO: Maybe update stage_id_stall to check opcode if it's reading registers
-    // Change rs1 and rs2 to read_addr_a and read_addr_b for consistency with register banks
-    // NOTE: If d_inst_next is reset value ('0), loading to register 0 (which shouldn't happen anyway)
-    // will send stall for one cycle
-    stage_id_stall load_stall_check (.load_rd(load_rd),
-                                     .is_load(is_load),
-                                     .rs1_addr(d_inst_next[19:15]),
-                                     .rs2_addr(d_inst_next[24:20]),
-                                     .stall(load_stall)
-                                    );
-
-    assign reg_stall = stall | load_stall;
-
-    // TODO: Convert into FIFO module to use same structure across buffers
-    reg_if_to_id stage2 (.clk(clk),
-                     .reset(reset),
-                     .stall(reg_stall),
-                     .pc4(pc4),
-                     .pc(pc),
-                     .inst(inst_word),
-                     .inst_buffer_empty(inst_buffer_empty),
-                     .inst_buffer_full(inst_buffer_full),
-                     .d_pc(d_pc),
-                     .d_pc4(d_pc4),
-                     .d_inst(d_inst),
-                     .d_inst_next(d_inst_next)
-                    );
-
-
-    // M3: Decode instruction, including operand forwarding
-
-    register_bank_list register_file (.clk(clk),
-                                      .reset(reset),
-                                      .interrupt(interrupt),
-                                      .write_addr_cpu(w_rd),
-                                      .write_addr_gpu(w_rd_gpu),
-                                      .data_in_cpu(w_result),
-                                      .data_in_gpu(w_result_gpu),
-                                      .write_en_cpu(w_en),
-                                      .write_en_gpu(w_en_gpu),
-                                      .read_addr_a(d_inst[19:15]),
-                                      .read_addr_b(d_inst[24:20]),
-                                      .read_addr_gpu(rs_gpu),
-                                      .data_out_a(a_file_out),
-                                      .data_out_b(b_file_out),
-                                      .data_out_gpu(read_out_gpu)
-                                     );
-    
-    bypass_mux a_bypass (.file_out(a_file_out),
-                             .ex_pro(ex_pro),
-                             .mm_pro(mm_pro),
-                             .mm_mem(mm_mem),
-                             .file_out_rs(d_inst[19:15]),
-                             .ex_pro_rs(ex_pro_rs),
-                             .mm_pro_rs(mm_pro_rs),
-                             .mm_mem_rs(mm_mem_rs),
-                             .bypass_out(a_out)
-                             );
-    
-    bypass_mux b_bypass (.file_out(b_file_out),
-                             .ex_pro(ex_pro),
-                             .mm_pro(mm_pro),
-                             .mm_mem(mm_mem),
-                             .file_out_rs(d_inst[24:20]),
-                             .ex_pro_rs(ex_pro_rs),
-                             .mm_pro_rs(mm_pro_rs),
-                             .mm_mem_rs(mm_mem_rs),
-                             .bypass_out(b_out_options[0])
-                             );
-
-    imme gen_imme (.inst(d_inst),
-                   .imm_type(imm_type),
-                   .imm(b_out_options[1])
-                  );
-    
-    mux_n #(.INPUT_NUM(2)) b_mux (.data_in(b_out_options),
-                                  .sel(has_imm),
-                                  .data_out(read_out_b)
-                                 );
-
-    assign read_out_a = a_out;
-    
->>>>>>> 20264b8a
-endmodule+module stage_id #(parameter ADDR_WIDTH = 64, INST_WIDTH = 32, REG_NUM = 32) (
+    input  wire                           clk,
+    input  wire                           reset,
+    input  wire                           interrupt,
+    input  wire                           stall,
+    input  wire                           w_en,
+    input  wire                           w_en_gpu,
+    input  wire                           has_imm,
+    input  wire [1:0]                     imm_type,
+    input  wire [ADDR_WIDTH-1:0]          pc4,
+    input  wire [ADDR_WIDTH-1:0]          pc,
+    input  wire [ADDR_WIDTH-1:0]          w_result,
+    input  wire [ADDR_WIDTH-1:0]          w_result_gpu,
+    input  wire [ADDR_WIDTH-1:0]          ex_pro,
+    input  wire [ADDR_WIDTH-1:0]          mm_pro,
+    input  wire [ADDR_WIDTH-1:0]          mm_mem,
+    input  wire [INST_WIDTH-1:0]          inst_word,
+    input  wire [$clog2(REG_NUM)-1:0]     load_rd,
+    input  wire                           is_load,
+    input  wire [$clog2(REG_NUM)-1:0]     w_rd,
+    input  wire [$clog2(REG_NUM)-1:0]     w_rd_gpu,
+    input  wire [$clog2(REG_NUM)-1:0]     rs_gpu,
+    input  wire [$clog2(REG_NUM)-1:0]     ex_pro_rs,
+    input  wire [$clog2(REG_NUM)-1:0]     mm_pro_rs,
+    input  wire [$clog2(REG_NUM)-1:0]     mm_mem_rs,
+    output wire                           is_equal,
+    output wire [ADDR_WIDTH-1:0]          read_out_gpu,
+    output wire [ADDR_WIDTH-1:0]          read_out_a,
+    output wire [ADDR_WIDTH-1:0]          read_out_b,
+    output wire [ADDR_WIDTH-1:0]          bra_addr,
+    output wire [ADDR_WIDTH-1:0]          jal_addr,
+    output wire [ADDR_WIDTH-1:0]          jar_addr
+);
+
+    wire                  inst_buffer_empty;
+    wire                  inst_buffer_full;
+    wire                  load_stall;
+    wire                  reg_stall;
+    wire [ADDR_WIDTH-1:0] d_pc;
+    wire [ADDR_WIDTH-1:0] d_pc4;
+    wire [ADDR_WIDTH-1:0] a_out;
+    wire [ADDR_WIDTH-1:0] b_out_options [0:1];
+    wire [ADDR_WIDTH-1:0] a_file_out;
+    wire [ADDR_WIDTH-1:0] b_file_out;
+    wire [INST_WIDTH-1:0] d_inst;
+    // wire [INST_WIDTH-1:0] d_inst_next;
+
+    // M1: Push PC selector back to stage_if
+
+    equ rs_equality (.data_a(a_out),
+                     .data_b(b_out_options[0]),
+                     .is_equal(is_equal)
+                    );
+    
+    branch_calc branch_addrs (.pc(pc),
+                              .inst(d_inst),
+                              .data_a(a_out),
+                              .bra_addr(bra_addr),
+                              .jal_addr(jal_addr),
+                              .jalr_addr(jar_addr)
+                             );
+
+    // M2: Have register IF to ID for pipeline stage
+    // Stall if load-stall register from execute has register being read
+
+    // TODO: Maybe update stage_id_stall to check opcode if it's reading registers
+    // Change rs1 and rs2 to read_addr_a and read_addr_b for consistency with register banks
+    // NOTE: If d_inst_next is reset value ('0), loading to register 0 (which shouldn't happen anyway)
+    // will send stall for one cycle
+    stage_id_stall load_stall_check (.load_rd(load_rd),
+                                     .is_load(is_load),
+                                     .rs1_addr(d_inst[19:15]),
+                                     .rs2_addr(d_inst[24:20]),
+                                     .stall(load_stall)
+                                    );
+
+    assign reg_stall = stall | load_stall;
+
+    // TODO: Convert into FIFO module to use same structure across buffers
+    reg_if_to_id stage2 (.clk(clk),
+                     .reset(reset),
+                     .stall(reg_stall),
+                     .pc4(pc4),
+                     .pc(pc),
+                     .inst(inst_word),
+                     .inst_buffer_empty(inst_buffer_empty),
+                     .inst_buffer_full(inst_buffer_full),
+                     .d_pc(d_pc),
+                     .d_pc4(d_pc4),
+                     .d_inst(d_inst)
+                     // .d_inst_next(d_inst_next)
+                    );
+
+
+    // M3: Decode instruction, including operand forwarding
+
+    register_bank_list register_file (.clk(clk),
+                                      .reset(reset),
+                                      .interrupt(interrupt),
+                                      .write_addr_cpu(w_rd),
+                                      .write_addr_gpu(w_rd_gpu),
+                                      .data_in_cpu(w_result),
+                                      .data_in_gpu(w_result_gpu),
+                                      .write_en_cpu(w_en),
+                                      .write_en_gpu(w_en_gpu),
+                                      .read_addr_a(d_inst[19:15]),
+                                      .read_addr_b(d_inst[24:20]),
+                                      .read_addr_gpu(rs_gpu),
+                                      .data_out_a(a_file_out),
+                                      .data_out_b(b_file_out),
+                                      .data_out_gpu(read_out_gpu)
+                                     );
+    
+    bypass_mux a_bypass (.file_out(a_file_out),
+                             .ex_pro(ex_pro),
+                             .mm_pro(mm_pro),
+                             .mm_mem(mm_mem),
+                             .file_out_rs(d_inst[19:15]),
+                             .ex_pro_rs(ex_pro_rs),
+                             .mm_pro_rs(mm_pro_rs),
+                             .mm_mem_rs(mm_mem_rs),
+                             .bypass_out(a_out)
+                             );
+    
+    bypass_mux b_bypass (.file_out(b_file_out),
+                             .ex_pro(ex_pro),
+                             .mm_pro(mm_pro),
+                             .mm_mem(mm_mem),
+                             .file_out_rs(d_inst[24:20]),
+                             .ex_pro_rs(ex_pro_rs),
+                             .mm_pro_rs(mm_pro_rs),
+                             .mm_mem_rs(mm_mem_rs),
+                             .bypass_out(b_out_options[0])
+                             );
+
+    imme gen_imme (.inst(d_inst),
+                   .imm_type(imm_type),
+                   .imm(b_out_options[1])
+                  );
+    
+    mux_n #(.INPUT_NUM(2)) b_mux (.data_in(b_out_options),
+                                  .sel(has_imm),
+                                  .data_out(read_out_b)
+                                 );
+
+    assign read_out_a = a_out;
+endmodule