<<<<<<< HEAD
module imme #(parameter DATA_WIDTH = 64, INST_WIDTH = 32, IMM_TYPE_NUM = 4)(
    input  wire [INST_WIDTH-1:0]            inst,
    input  wire [$clog2(IMM_TYPE_NUM)-1:0]  imm_type,
    output wire [DATA_WIDTH-1:0]            imm
); // $clog2(N) returns n such that 2^n >= N (Synthesizable if input is constant)
    always @(*) begin
        case(imm_type)
            2'b00: imm = {{DATA_WIDTH-11{inst[31]}}, inst[30:20]}; // R-Type EXCEPT Shift
            2'b01: imm = {{DATA_WIDTH-5{1'b0}}, inst[24:20]}; // R-Type Shift
            2'b10: imm = {{DATA_WIDTH-11{inst[31]}},inst[30:25],inst[11:7]}; // Store
            2'b11: imm = {inst[31:12],DATA_WIDTH-20{1'b0}}; // LUI
        endcase
    end
endmodule
=======
module imme #(parameter DATA_WIDTH = 64, INST_WIDTH = 32, IMM_TYPE_NUM = 4)(
    input  wire [INST_WIDTH-1:0]            inst,
    input  wire [$clog2(IMM_TYPE_NUM)-1:0]  imm_type,
    output reg [DATA_WIDTH-1:0]             imm
); // $clog2(N) returns n such that 2^n >= N (Synthesizable if input is constant)
    always @(*) begin
        case(imm_type)
            2'b00: imm = {{DATA_WIDTH-11{inst[31]}}, inst[30:20]}; // R-Type EXCEPT Shift
            2'b01: imm = {{DATA_WIDTH-6{1'b0}}, inst[25:20]}; // R-Type Shift
            2'b10: imm = {{DATA_WIDTH-11{inst[31]}},inst[30:25],inst[11:7]}; // Store
            2'b11: imm = {inst[31:12], {DATA_WIDTH-20{1'b0}}}; // LUI
        endcase
    end
endmodule
>>>>>>> 20264b8a
<|MERGE_RESOLUTION|>--- conflicted
+++ resolved
@@ -1,31 +1,15 @@
-<<<<<<< HEAD
-module imme #(parameter DATA_WIDTH = 64, INST_WIDTH = 32, IMM_TYPE_NUM = 4)(
-    input  wire [INST_WIDTH-1:0]            inst,
-    input  wire [$clog2(IMM_TYPE_NUM)-1:0]  imm_type,
-    output wire [DATA_WIDTH-1:0]            imm
-); // $clog2(N) returns n such that 2^n >= N (Synthesizable if input is constant)
-    always @(*) begin
-        case(imm_type)
-            2'b00: imm = {{DATA_WIDTH-11{inst[31]}}, inst[30:20]}; // R-Type EXCEPT Shift
-            2'b01: imm = {{DATA_WIDTH-5{1'b0}}, inst[24:20]}; // R-Type Shift
-            2'b10: imm = {{DATA_WIDTH-11{inst[31]}},inst[30:25],inst[11:7]}; // Store
-            2'b11: imm = {inst[31:12],DATA_WIDTH-20{1'b0}}; // LUI
-        endcase
-    end
-endmodule
-=======
-module imme #(parameter DATA_WIDTH = 64, INST_WIDTH = 32, IMM_TYPE_NUM = 4)(
-    input  wire [INST_WIDTH-1:0]            inst,
-    input  wire [$clog2(IMM_TYPE_NUM)-1:0]  imm_type,
-    output reg [DATA_WIDTH-1:0]             imm
-); // $clog2(N) returns n such that 2^n >= N (Synthesizable if input is constant)
-    always @(*) begin
-        case(imm_type)
-            2'b00: imm = {{DATA_WIDTH-11{inst[31]}}, inst[30:20]}; // R-Type EXCEPT Shift
-            2'b01: imm = {{DATA_WIDTH-6{1'b0}}, inst[25:20]}; // R-Type Shift
-            2'b10: imm = {{DATA_WIDTH-11{inst[31]}},inst[30:25],inst[11:7]}; // Store
-            2'b11: imm = {inst[31:12], {DATA_WIDTH-20{1'b0}}}; // LUI
-        endcase
-    end
-endmodule
->>>>>>> 20264b8a
+
+module imme #(parameter DATA_WIDTH = 64, INST_WIDTH = 32, IMM_TYPE_NUM = 4)(
+    input  wire [INST_WIDTH-1:0]            inst,
+    input  wire [$clog2(IMM_TYPE_NUM)-1:0]  imm_type,
+    output reg [DATA_WIDTH-1:0]             imm
+); // $clog2(N) returns n such that 2^n >= N (Synthesizable if input is constant)
+    always @(*) begin
+        case(imm_type)
+            2'b00: imm = {{DATA_WIDTH-11{inst[31]}}, inst[30:20]}; // R-Type EXCEPT Shift
+            2'b01: imm = {{DATA_WIDTH-6{1'b0}}, inst[25:20]}; // R-Type Shift
+            2'b10: imm = {{DATA_WIDTH-11{inst[31]}},inst[30:25],inst[11:7]}; // Store
+            2'b11: imm = {inst[31:12], {DATA_WIDTH-20{1'b0}}}; // LUI
+        endcase
+    end
+endmodule