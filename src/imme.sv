--- conflicted
+++ resolved
@@ -1,13 +1,7 @@
-<<<<<<< HEAD
 module imme #(parameter DATA_WIDTH = 64, INST_WIDTH = 32, IMM_TYPE_NUM = 4)(
-    input  wire [INST_WIDTH-1:0]      inst,
+    input  wire [INST_WIDTH-1:0]            inst,
     input  wire [$clog2(IMM_TYPE_NUM)-1:0]  imm_type,
-=======
-module imme #(parameter DATA_WIDTH = 64, INST_WIDTH = 32, IMM_TYPE_WIDTH = 2)(
-    input  wire [INST_WIDTH-1:0]      inst,
-    input  wire [IMM_TYPE_WIDTH-1:0]  imm_type,
->>>>>>> 4ee00b85
-    output wire [DATA_WIDTH-1:0]      imm
+    output wire [DATA_WIDTH-1:0]            imm
 ); // $clog2(N) returns n such that 2^n >= N (Synthesizable if input is constant)
     always @(*) begin
         case(imm_type)
