<<<<<<< HEAD
module stage_id_stall #(ADDR_WIDTH = 64, REG_NUM = 32) (
    input  wire [$clog2(REG_NUM)-1:0] load_rd,
    input  wire                       is_load,
    input  wire [$clog2(REG_NUM)-1:0] rs1_addr,
    input  wire [$clog2(REG_NUM)-1:0] rs2_addr,
    output wire                       stall 
);
    assign stall = is_load && (rs1_addr == load_rd || rs2_addr == load_rd);
=======
module stage_id_stall #(parameter ADDR_WIDTH = 64, REG_NUM = 32) (
    input  wire [$clog2(REG_NUM)-1:0] load_rd,
    input  wire                       is_load,
    input  wire [$clog2(REG_NUM)-1:0] rs1_addr,
    input  wire [$clog2(REG_NUM)-1:0] rs2_addr,
    output wire                       stall 
);
    assign stall = is_load && (rs1_addr == load_rd || rs2_addr == load_rd);
>>>>>>> 20264b8a
endmodule<|MERGE_RESOLUTION|>--- conflicted
+++ resolved
@@ -1,20 +1,9 @@
-<<<<<<< HEAD
-module stage_id_stall #(ADDR_WIDTH = 64, REG_NUM = 32) (
-    input  wire [$clog2(REG_NUM)-1:0] load_rd,
-    input  wire                       is_load,
-    input  wire [$clog2(REG_NUM)-1:0] rs1_addr,
-    input  wire [$clog2(REG_NUM)-1:0] rs2_addr,
-    output wire                       stall 
-);
-    assign stall = is_load && (rs1_addr == load_rd || rs2_addr == load_rd);
-=======
-module stage_id_stall #(parameter ADDR_WIDTH = 64, REG_NUM = 32) (
-    input  wire [$clog2(REG_NUM)-1:0] load_rd,
-    input  wire                       is_load,
-    input  wire [$clog2(REG_NUM)-1:0] rs1_addr,
-    input  wire [$clog2(REG_NUM)-1:0] rs2_addr,
-    output wire                       stall 
-);
-    assign stall = is_load && (rs1_addr == load_rd || rs2_addr == load_rd);
->>>>>>> 20264b8a
+module stage_id_stall #(parameter ADDR_WIDTH = 64, REG_NUM = 32) (
+    input  wire [$clog2(REG_NUM)-1:0] load_rd,
+    input  wire                       is_load,
+    input  wire [$clog2(REG_NUM)-1:0] rs1_addr,
+    input  wire [$clog2(REG_NUM)-1:0] rs2_addr,
+    output wire                       stall 
+);
+    assign stall = is_load && (rs1_addr == load_rd || rs2_addr == load_rd);
 endmodule