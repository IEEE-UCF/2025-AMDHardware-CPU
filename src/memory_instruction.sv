<<<<<<< HEAD
module memory_instruction #(parameter ADDR_BITS = 4, DATA_WIDTH = 32)(
    input  wire                     Clock,
    input  wire                     WriteEnable,
    input  wire [ADDR_BITS-1:0]     X_addr,
    input  wire [ADDR_BITS-1:0]     Y_addr,
=======
module xdecode #(parameter SIZE = 4)(
    input  wire [SIZE-1:0] addr,
    output reg  [(1<<SIZE)-1:0] loc
);
    always @(*) begin
        loc = 0;
        loc[addr] = 1'b1;
    end
endmodule

module imem #(parameter ADDR_BITS = 8, DATA_WIDTH = 32)(
    input  wire                      Clock,
    input  wire                      WriteEnable,
    input  wire [ADDR_BITS/2-1:0]     X_addr,
    input  wire [ADDR_BITS/2-1:0]     Y_addr,
>>>>>>> 53f73034
    input  wire [DATA_WIDTH-1:0]    Data_in,
    output reg  [DATA_WIDTH-1:0]    Data_out
);
    localparam NUM_ROWS = (1 << ADDR_BITS/2);
    localparam NUM_COLS = (1 << ADDR_BITS/2);
    reg [DATA_WIDTH-1:0] memory_array [0:NUM_ROWS-1][0:NUM_COLS-1];
    integer i, j;
    wire [NUM_ROWS-1:0] Xloca, Yloca;
    xdecode #(ADDR_BITS/2) xdec (.addr(X_addr), .loc(Xloca));
    xdecode #(ADDR_BITS/2) ydec (.addr(Y_addr), .loc(Yloca));
    initial begin
        for (i = 0; i < NUM_ROWS; i = i + 1) begin
            for (j = 0; j < NUM_COLS; j = j + 1) begin
                 memory_array[i][j] ={DATA_WIDTH{1'bx}};
            end
        end
    end
    always @(posedge Clock) begin
        if (WriteEnable &&(X_addr < NUM_ROWS) && (Y_addr < NUM_COLS)) begin
            memory_array[X_addr][Y_addr] <= Data_in;
        end       
        if ((X_addr < NUM_ROWS) && (Y_addr < NUM_COLS)) begin
            Data_out = memory_array[X_addr][Y_addr];
        end else begin
            Data_out = {DATA_WIDTH{1'bx}};
        end
    end
endmodule<|MERGE_RESOLUTION|>--- conflicted
+++ resolved
@@ -1,26 +1,8 @@
-<<<<<<< HEAD
-module memory_instruction #(parameter ADDR_BITS = 4, DATA_WIDTH = 32)(
+module memory_instruction #(parameter ADDR_BITS = 8, DATA_WIDTH = 32)(
     input  wire                     Clock,
     input  wire                     WriteEnable,
-    input  wire [ADDR_BITS-1:0]     X_addr,
-    input  wire [ADDR_BITS-1:0]     Y_addr,
-=======
-module xdecode #(parameter SIZE = 4)(
-    input  wire [SIZE-1:0] addr,
-    output reg  [(1<<SIZE)-1:0] loc
-);
-    always @(*) begin
-        loc = 0;
-        loc[addr] = 1'b1;
-    end
-endmodule
-
-module imem #(parameter ADDR_BITS = 8, DATA_WIDTH = 32)(
-    input  wire                      Clock,
-    input  wire                      WriteEnable,
-    input  wire [ADDR_BITS/2-1:0]     X_addr,
-    input  wire [ADDR_BITS/2-1:0]     Y_addr,
->>>>>>> 53f73034
+    input  wire [ADDR_BITS/2-1:0]   X_addr,
+    input  wire [ADDR_BITS/2-1:0]   Y_addr,
     input  wire [DATA_WIDTH-1:0]    Data_in,
     output reg  [DATA_WIDTH-1:0]    Data_out
 );
