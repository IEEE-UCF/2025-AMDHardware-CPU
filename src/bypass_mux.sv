<<<<<<< HEAD
module bypass_mux #(parameter ADDR_WIDTH = 64, REG_NUM = 32)(
    input  wire [ADDR_WIDTH-1:0] file_out,
    input  wire [ADDR_WIDTH-1:0] ex_pro,
    input  wire [ADDR_WIDTH-1:0] mm_pro,
    input  wire [ADDR_WIDTH-1:0] mm_mem,
    input  wire [$clog2(REG_NUM)-1:0] file_out_rs,
    input  wire [$clog2(REG_NUM)-1:0] ex_pro_rs,
    input  wire [$clog2(REG_NUM)-1:0] mm_pro_rs,
    input  wire [$clog2(REG_NUM)-1:0] mm_mem_rs,
    output wire [ADDR_WIDTH-1:0] bypass_out
);

    reg [1:0] bypass_sel;
    wire [ADDR_WIDTH-1:0] bypass_options [0:3];
    
    always_comb begin
        if (file_out_rs == ex_pro_rs) begin
            bypass_sel = 2'b01;
        end
        else if (file_out_rs == mm_pro_rs) begin
            bypass_sel = 2'b10;
        end
        else if (file_out_rs == mm_mem_rs) begin
            bypass_sel = 2'b11;
        end
        else begin
            bypass_sel = 2'b00;
        end
    end

    assign bypass_options = {file_out, ex_pro, mm_pro, mm_mem};

    mux_n bypass_selection (
        .data_in(bypass_options),
        .sel(bypass_sel),
        .data_out(bypass_out)
    );
endmodule
=======
module bypass_mux  #(parameter ADDR_WIDTH = 64, REG_NUM = 32)(
    input                        ex_wr_reg_en,
    input                        mm_wr_reg_en,
    input                        mm_is_load,
    input  wire [ADDR_WIDTH-1:0] file_out,
    input  wire [ADDR_WIDTH-1:0] ex_pro,
    input  wire [ADDR_WIDTH-1:0] mm_pro,
    input  wire [ADDR_WIDTH-1:0] mm_mem,
    input  wire [$clog2(REG_NUM)-1:0] file_out_rs,
    input  wire [$clog2(REG_NUM)-1:0] ex_rd,
    input  wire [$clog2(REG_NUM)-1:0] mm_rd,
    output wire [ADDR_WIDTH-1:0] bypass_out
);

    wire [1:0] bypass_sel;
    wire [ADDR_WIDTH-1:0] bypass_options [0:3];
    
    always_comb {
        if (file_out_rs == ex_rd & ex_wr_reg_en) begin
            bypass_sel = 2'b01;
        end
        else if (file_out_rs == mm_rd & mm_wr_reg_en) begin
            if (mm_is_load) begin
                bypass_sel = 2'b11;
            end else begin
                bypass_sel = 2'b10;
            end
        end
        else begin
            bypass_sel = 2'b00;
        end
    }

    assign bypass_options = {file_out, ex_pro, mm_pro, mm_mem};

    mux_n bypass_selection (
        .data_in(bypass_options),
        .sel(bypass_sel),
        .data_out(bypass_out)
    );
endmodule
>>>>>>> d07603d7
<|MERGE_RESOLUTION|>--- conflicted
+++ resolved
@@ -1,82 +1,41 @@
-<<<<<<< HEAD
-module bypass_mux #(parameter ADDR_WIDTH = 64, REG_NUM = 32)(
-    input  wire [ADDR_WIDTH-1:0] file_out,
-    input  wire [ADDR_WIDTH-1:0] ex_pro,
-    input  wire [ADDR_WIDTH-1:0] mm_pro,
-    input  wire [ADDR_WIDTH-1:0] mm_mem,
-    input  wire [$clog2(REG_NUM)-1:0] file_out_rs,
-    input  wire [$clog2(REG_NUM)-1:0] ex_pro_rs,
-    input  wire [$clog2(REG_NUM)-1:0] mm_pro_rs,
-    input  wire [$clog2(REG_NUM)-1:0] mm_mem_rs,
-    output wire [ADDR_WIDTH-1:0] bypass_out
-);
-
-    reg [1:0] bypass_sel;
-    wire [ADDR_WIDTH-1:0] bypass_options [0:3];
-    
-    always_comb begin
-        if (file_out_rs == ex_pro_rs) begin
-            bypass_sel = 2'b01;
-        end
-        else if (file_out_rs == mm_pro_rs) begin
-            bypass_sel = 2'b10;
-        end
-        else if (file_out_rs == mm_mem_rs) begin
-            bypass_sel = 2'b11;
-        end
-        else begin
-            bypass_sel = 2'b00;
-        end
-    end
-
-    assign bypass_options = {file_out, ex_pro, mm_pro, mm_mem};
-
-    mux_n bypass_selection (
-        .data_in(bypass_options),
-        .sel(bypass_sel),
-        .data_out(bypass_out)
-    );
-endmodule
-=======
-module bypass_mux  #(parameter ADDR_WIDTH = 64, REG_NUM = 32)(
-    input                        ex_wr_reg_en,
-    input                        mm_wr_reg_en,
-    input                        mm_is_load,
-    input  wire [ADDR_WIDTH-1:0] file_out,
-    input  wire [ADDR_WIDTH-1:0] ex_pro,
-    input  wire [ADDR_WIDTH-1:0] mm_pro,
-    input  wire [ADDR_WIDTH-1:0] mm_mem,
-    input  wire [$clog2(REG_NUM)-1:0] file_out_rs,
-    input  wire [$clog2(REG_NUM)-1:0] ex_rd,
-    input  wire [$clog2(REG_NUM)-1:0] mm_rd,
-    output wire [ADDR_WIDTH-1:0] bypass_out
-);
-
-    wire [1:0] bypass_sel;
-    wire [ADDR_WIDTH-1:0] bypass_options [0:3];
-    
-    always_comb {
-        if (file_out_rs == ex_rd & ex_wr_reg_en) begin
-            bypass_sel = 2'b01;
-        end
-        else if (file_out_rs == mm_rd & mm_wr_reg_en) begin
-            if (mm_is_load) begin
-                bypass_sel = 2'b11;
-            end else begin
-                bypass_sel = 2'b10;
-            end
-        end
-        else begin
-            bypass_sel = 2'b00;
-        end
-    }
-
-    assign bypass_options = {file_out, ex_pro, mm_pro, mm_mem};
-
-    mux_n bypass_selection (
-        .data_in(bypass_options),
-        .sel(bypass_sel),
-        .data_out(bypass_out)
-    );
-endmodule
->>>>>>> d07603d7
+module bypass_mux  #(parameter ADDR_WIDTH = 64, REG_NUM = 32)(
+    input                        ex_wr_reg_en,
+    input                        mm_wr_reg_en,
+    input                        mm_is_load,
+    input  wire [ADDR_WIDTH-1:0] file_out,
+    input  wire [ADDR_WIDTH-1:0] ex_pro,
+    input  wire [ADDR_WIDTH-1:0] mm_pro,
+    input  wire [ADDR_WIDTH-1:0] mm_mem,
+    input  wire [$clog2(REG_NUM)-1:0] file_out_rs,
+    input  wire [$clog2(REG_NUM)-1:0] ex_rd,
+    input  wire [$clog2(REG_NUM)-1:0] mm_rd,
+    output wire [ADDR_WIDTH-1:0] bypass_out
+);
+
+    wire [1:0] bypass_sel;
+    wire [ADDR_WIDTH-1:0] bypass_options [0:3];
+    
+    always_comb {
+        if (file_out_rs == ex_rd & ex_wr_reg_en) begin
+            bypass_sel = 2'b01;
+        end
+        else if (file_out_rs == mm_rd & mm_wr_reg_en) begin
+            if (mm_is_load) begin
+                bypass_sel = 2'b11;
+            end else begin
+                bypass_sel = 2'b10;
+            end
+        end
+        else begin
+            bypass_sel = 2'b00;
+        end
+    }
+
+    assign bypass_options = {file_out, ex_pro, mm_pro, mm_mem};
+
+    mux_n bypass_selection (
+        .data_in(bypass_options),
+        .sel(bypass_sel),
+        .data_out(bypass_out)
+    );
+endmodule